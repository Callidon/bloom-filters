/* file : bloom-filter.ts
MIT License

Copyright (c) 2017 Thomas Minier & Arnaud Grall

Permission is hereby granted, free of charge, to any person obtaining a copy
of this software and associated documentation files (the "Software"), to deal
in the Software without restriction, including without limitation the rights
to use, copy, modify, merge, publish, distribute, sublicense, and/or sell
copies of the Software, and to permit persons to whom the Software is
furnished to do so, subject to the following conditions:

The above copyright notice and this permission notice shall be included in all
copies or substantial portions of the Software.

THE SOFTWARE IS PROVIDED "AS IS", WITHOUT WARRANTY OF ANY KIND, EXPRESS OR
IMPLIED, INCLUDING BUT NOT LIMITED TO THE WARRANTIES OF MERCHANTABILITY,
FITNESS FOR A PARTICULAR PURPOSE AND NONINFRINGEMENT. IN NO EVENT SHALL THE
AUTHORS OR COPYRIGHT HOLDERS BE LIABLE FOR ANY CLAIM, DAMAGES OR OTHER
LIABILITY, WHETHER IN AN ACTION OF CONTRACT, TORT OR OTHERWISE, ARISING FROM,
OUT OF OR IN CONNECTION WITH THE SOFTWARE OR THE USE OR OTHER DEALINGS IN THE
SOFTWARE.
*/

'use strict'

import ClassicFilter from '../interfaces/classic-filter'
import BaseFilter from '../base-filter'
<<<<<<< HEAD
import {AutoExportable, Field, Parameter} from '../exportable'
import {optimalFilterSize, optimalHashes} from '../formulas'
import {HashableInput, allocateArray, getIndexes} from '../utils'
=======
import BitSet from "./bit-set";
import { AutoExportable, Field, Parameter } from '../exportable'
import { optimalFilterSize, optimalHashes } from '../formulas'
import { HashableInput, getDistinctIndices } from '../utils'
>>>>>>> 8f5bfce1

/**
 * A Bloom filter is a space-efficient probabilistic data structure, conceived by Burton Howard Bloom in 1970,
 * that is used to test whether an element is a member of a set. False positive matches are possible, but false negatives are not.
 *
 * Reference: Bloom, B. H. (1970). Space/time trade-offs in hash coding with allowable errors. Communications of the ACM, 13(7), 422-426.
 * @see {@link http://crystal.uta.edu/~mcguigan/cse6350/papers/Bloom.pdf} for more details about classic Bloom Filters.
 * @author Thomas Minier
 * @author Arnaud Grall
 */
@AutoExportable<BloomFilter>('BloomFilter', ['_seed'])
export default class BloomFilter
  extends BaseFilter
  implements ClassicFilter<HashableInput>
{
  @Field()
  private readonly _size: number

  @Field()
  private readonly _nbHashes: number

  @Field<BitSet>(f => f.export(), d => BitSet.import(d))
  private readonly _filter: BitSet

  /**
   * Constructor
   * @param size - The number of cells
   * @param nbHashes - The number of hash functions used
   */
  constructor(
    @Parameter('_size') size: number,
    @Parameter('_nbHashes') nbHashes: number
  ) {
    super()
    if (nbHashes < 1) {
      throw new Error(
        `A BloomFilter cannot uses less than one hash function, while you tried to use ${nbHashes}.`
      )
    }
    this._size = size
    this._nbHashes = nbHashes
    this._filter = new BitSet(size)
  }

  /**
   * Create an optimal bloom filter providing the maximum of elements stored and the error rate desired
   * @param  nbItems      - The maximum number of item to store
   * @param  errorRate  - The error rate desired for a maximum of items inserted
   * @return A new {@link BloomFilter}
   */
  static create(nbItems: number, errorRate: number): BloomFilter {
    const size = optimalFilterSize(nbItems, errorRate)
    const hashes = optimalHashes(size, nbItems)
    return new BloomFilter(size, hashes)
  }

  /**
   * Build a new Bloom Filter from an existing iterable with a fixed error rate
   * @param items - The iterable used to populate the filter
   * @param errorRate - The error rate, i.e. 'false positive' rate, targeted by the filter
   * @param seed - The random number seed (optional)
   * @return A new Bloom Filter filled with the iterable's elements
   * @example
   * // create a filter with a false positive rate of 0.1
   * const filter = BloomFilter.from(['alice', 'bob', 'carl'], 0.1);
   */
<<<<<<< HEAD
  static from(items: Iterable<HashableInput>, errorRate: number): BloomFilter {
=======
  static from (items: Iterable<HashableInput>, errorRate: number, seed?: number): BloomFilter {
>>>>>>> 8f5bfce1
    const array = Array.from(items)
    const filter = BloomFilter.create(array.length, errorRate)
    if (typeof seed === 'number') {
      filter.seed = seed
    }
    array.forEach(element => filter.add(element))
    return filter
  }

  /**
   * Get the optimal size of the filter
   * @return The size of the filter
   */
  get size(): number {
    return this._size
  }

  /**
   * Get the number of bits currently set in the filter
   * @return The filter length
   */
<<<<<<< HEAD
  get length(): number {
    return this._length
=======
  get length (): number {
    return this._filter.bitCount()
>>>>>>> 8f5bfce1
  }

  /**
   * Add an element to the filter
   * @param element - The element to add
   * @example
   * const filter = new BloomFilter(15, 0.1);
   * filter.add('foo');
   */
  add(element: HashableInput): void {
    const indexes = getIndexes(element, this._size, this._nbHashes, this.seed)
    for (let i = 0; i < indexes.length; i++) {
      this._filter.add(indexes[i]);
    }
  }

  /**
   * Test an element for membership
   * @param element - The element to look for in the filter
   * @return False if the element is definitively not in the filter, True is the element might be in the filter
   * @example
   * const filter = new BloomFilter(15, 0.1);
   * filter.add('foo');
   * console.log(filter.has('foo')); // output: true
   * console.log(filter.has('bar')); // output: false
   */
  has(element: HashableInput): boolean {
    const indexes = getIndexes(element, this._size, this._nbHashes, this.seed)
    for (let i = 0; i < indexes.length; i++) {
      if (!this._filter.has(indexes[i])) {
        return false
      }
    }
    return true
  }

  /**
   * Get the current false positive rate (or error rate) of the filter
   * @return The current false positive rate of the filter
   * @example
   * const filter = new BloomFilter(15, 0.1);
   * console.log(filter.rate()); // output: something around 0.1
   */
<<<<<<< HEAD
  rate(): number {
    return Math.pow(1 - Math.exp(-this._length / this._size), this._nbHashes)
=======
  rate (): number {
    return Math.pow(1 - Math.exp(-this.length / this._size), this._nbHashes)
>>>>>>> 8f5bfce1
  }

  /**
   * Check if another Bloom Filter is equal to this one
   * @param  other - The filter to compare to this one
   * @return True if they are equal, false otherwise
   */
<<<<<<< HEAD
  equals(other: BloomFilter): boolean {
    if (
      this._size !== other._size ||
      this._nbHashes !== other._nbHashes ||
      this._length !== other._length
    ) {
=======
  equals (other: BloomFilter): boolean {
    if (this._size !== other._size || this._nbHashes !== other._nbHashes) {
>>>>>>> 8f5bfce1
      return false
    }
    return this._filter.equals(other._filter)
  }
}<|MERGE_RESOLUTION|>--- conflicted
+++ resolved
@@ -26,16 +26,10 @@
 
 import ClassicFilter from '../interfaces/classic-filter'
 import BaseFilter from '../base-filter'
-<<<<<<< HEAD
+import BitSet from './bit-set'
 import {AutoExportable, Field, Parameter} from '../exportable'
 import {optimalFilterSize, optimalHashes} from '../formulas'
-import {HashableInput, allocateArray, getIndexes} from '../utils'
-=======
-import BitSet from "./bit-set";
-import { AutoExportable, Field, Parameter } from '../exportable'
-import { optimalFilterSize, optimalHashes } from '../formulas'
-import { HashableInput, getDistinctIndices } from '../utils'
->>>>>>> 8f5bfce1
+import {HashableInput, getIndexes} from '../utils'
 
 /**
  * A Bloom filter is a space-efficient probabilistic data structure, conceived by Burton Howard Bloom in 1970,
@@ -102,11 +96,11 @@
    * // create a filter with a false positive rate of 0.1
    * const filter = BloomFilter.from(['alice', 'bob', 'carl'], 0.1);
    */
-<<<<<<< HEAD
-  static from(items: Iterable<HashableInput>, errorRate: number): BloomFilter {
-=======
-  static from (items: Iterable<HashableInput>, errorRate: number, seed?: number): BloomFilter {
->>>>>>> 8f5bfce1
+  static from(
+    items: Iterable<HashableInput>,
+    errorRate: number,
+    seed?: number
+  ): BloomFilter {
     const array = Array.from(items)
     const filter = BloomFilter.create(array.length, errorRate)
     if (typeof seed === 'number') {
@@ -128,13 +122,8 @@
    * Get the number of bits currently set in the filter
    * @return The filter length
    */
-<<<<<<< HEAD
   get length(): number {
-    return this._length
-=======
-  get length (): number {
     return this._filter.bitCount()
->>>>>>> 8f5bfce1
   }
 
   /**
@@ -147,7 +136,7 @@
   add(element: HashableInput): void {
     const indexes = getIndexes(element, this._size, this._nbHashes, this.seed)
     for (let i = 0; i < indexes.length; i++) {
-      this._filter.add(indexes[i]);
+      this._filter.add(indexes[i])
     }
   }
 
@@ -178,13 +167,8 @@
    * const filter = new BloomFilter(15, 0.1);
    * console.log(filter.rate()); // output: something around 0.1
    */
-<<<<<<< HEAD
   rate(): number {
-    return Math.pow(1 - Math.exp(-this._length / this._size), this._nbHashes)
-=======
-  rate (): number {
     return Math.pow(1 - Math.exp(-this.length / this._size), this._nbHashes)
->>>>>>> 8f5bfce1
   }
 
   /**
@@ -192,17 +176,8 @@
    * @param  other - The filter to compare to this one
    * @return True if they are equal, false otherwise
    */
-<<<<<<< HEAD
   equals(other: BloomFilter): boolean {
-    if (
-      this._size !== other._size ||
-      this._nbHashes !== other._nbHashes ||
-      this._length !== other._length
-    ) {
-=======
-  equals (other: BloomFilter): boolean {
     if (this._size !== other._size || this._nbHashes !== other._nbHashes) {
->>>>>>> 8f5bfce1
       return false
     }
     return this._filter.equals(other._filter)
