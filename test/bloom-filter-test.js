--- conflicted
+++ resolved
@@ -128,20 +128,32 @@
 
     it('should reject imports from invalid JSON objects', () => {
       const invalids = [
-<<<<<<< HEAD
-        {type: 'something'},
-        {type: 'BloomFilter'},
-        {type: 'BloomFilter', _size: 1},
-        {type: 'BloomFilter', _size: 1, _length: 1},
-        {type: 'BloomFilter', _size: 1, _length: 1, _nbHashes: 2},
-        {type: 'BloomFilter', _size: 1, _length: 1, _nbHashes: 2, seed: 1},
-=======
-        { type: 'wrong', _size: 1, _nbHashes: 2, _seed: 1, _filter: {size: 1, content: 'AA=='} },
-        { type: 'BloomFilter', _nbHashes: 2, _seed: 1, _filter: {size: 1, content: 'AA=='} },
-        { type: 'BloomFilter', _size: 1, _seed: 1, _filter: {size: 1, content: 'AA=='} },
-        { type: 'BloomFilter', _size: 1, _nbHashes: 2, _filter: {size: 1, content: 'AA=='} },
-        { type: 'BloomFilter', _size: 1, _nbHashes: 2, _seed: 1 }
->>>>>>> 8f5bfce1
+        {
+          type: 'wrong',
+          _size: 1,
+          _nbHashes: 2,
+          _seed: 1,
+          _filter: {size: 1, content: 'AA=='},
+        },
+        {
+          type: 'BloomFilter',
+          _nbHashes: 2,
+          _seed: 1,
+          _filter: {size: 1, content: 'AA=='},
+        },
+        {
+          type: 'BloomFilter',
+          _size: 1,
+          _seed: 1,
+          _filter: {size: 1, content: 'AA=='},
+        },
+        {
+          type: 'BloomFilter',
+          _size: 1,
+          _nbHashes: 2,
+          _filter: {size: 1, content: 'AA=='},
+        },
+        {type: 'BloomFilter', _size: 1, _nbHashes: 2, _seed: 1},
       ]
 
       invalids.forEach(json => {
@@ -170,14 +182,8 @@
         const has = filter.has('' + current)
         if (has) falsePositive++
       }
-<<<<<<< HEAD
-      console.log('False positive checked')
-      const currentrate = falsePositive / tries
-      currentrate.should.be.closeTo(targetedRate, targetedRate)
-=======
       const currentRate = falsePositive / tries
       currentRate.should.be.closeTo(targetedRate, targetedRate)
->>>>>>> 8f5bfce1
     })
   })
 })