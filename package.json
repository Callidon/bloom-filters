--- conflicted
+++ resolved
@@ -1,10 +1,6 @@
 {
   "name": "bloom-filters",
-<<<<<<< HEAD
   "version": "4.0.0",
-=======
-  "version": "3.0.4",
->>>>>>> eb43a770
   "description": "JS implementation of probabilistic data structures: Bloom Filter (and its derived), HyperLogLog, Count-Min Sketch, Top-K and MinHash",
   "main": "dist/api.js",
   "type": "commonjs",
@@ -54,15 +50,11 @@
     "@eslint/compat": "^1.2.2",
     "@types/cuint": "^0.2.X",
     "@types/lodash": "^4.17.13",
-<<<<<<< HEAD
     "@types/node": "^22.9.0",
-=======
-    "@types/node": "^17.0.17",
->>>>>>> eb43a770
     "@types/xxhashjs": "^0.2.X",
     "@typescript-eslint/eslint-plugin": "^8.13.0",
     "@typescript-eslint/parser": "^8.13.0",
-    "chai": "4",
+    "chai": "^4",
     "eslint": "^9.14.0",
     "eslint-config-prettier": "^9.1.0",
     "eslint-plugin-node": "^11.1.0",
@@ -72,7 +64,7 @@
     "prettier": "^3.3.3",
     "random": "5.1.1",
     "rimraf": "^6.0.1",
-    "typedoc": "0.26.11",
+    "typedoc": "^0.26.11",
     "typedoc-plugin-missing-exports": "^3.0.0",
     "typescript": "^5.6.3"
   },
@@ -83,11 +75,7 @@
     "@types/seedrandom": "^3.0.8",
     "base64-arraybuffer": "^1.0.2",
     "is-buffer": "^2.0.5",
-<<<<<<< HEAD
-    "lodash": "4.17.21",
-=======
     "lodash": "^4.17.21",
->>>>>>> eb43a770
     "long": "^5.2.0",
     "reflect-metadata": "^0.2.2",
     "seedrandom": "^3.0.5",
@@ -102,66 +90,6 @@
     "trailingComma": "es5",
     "arrowParens": "avoid"
   },
-<<<<<<< HEAD
-=======
-  "eslintConfig": {
-    "parser": "@typescript-eslint/parser",
-    "parserOptions": {
-      "ecmaVersion": 2015,
-      "project": "tsconfig.json"
-    },
-    "extends": [
-      "eslint:recommended",
-      "plugin:@typescript-eslint/recommended",
-      "plugin:node/recommended",
-      "prettier",
-      "plugin:prettier/recommended",
-      "plugin:@typescript-eslint/recommended-requiring-type-checking"
-    ],
-    "plugins": [
-      "@typescript-eslint",
-      "prettier"
-    ],
-    "globals": {
-      "chai": "readonly",
-      "it": "readonly",
-      "expect": "readonly",
-      "describe": "readonly"
-    },
-    "settings": {
-      "node": {
-        "allowModules": [],
-        "resolvePaths": [
-          "./src"
-        ],
-        "tryExtensions": [
-          ".ts",
-          ".js"
-        ]
-      }
-    },
-    "rules": {
-      "node/no-unsupported-features/es-syntax": [
-        "error",
-        {
-          "ignores": [
-            "modules"
-          ]
-        }
-      ],
-      "node/no-unpublished-require": [
-        "error",
-        {
-          "allowModules": [
-            "mocha",
-            "chai",
-            "random"
-          ]
-        }
-      ]
-    }
-  },
->>>>>>> eb43a770
   "engines": {
     "node": ">=20"
   }
